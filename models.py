--- conflicted
+++ resolved
@@ -7,8 +7,6 @@
 from urllib.parse import urlparse
 
 app = Flask(__name__)
-
-
 # Swagger configuration
 swagger_config = {
     "headers": [],
@@ -200,11 +198,6 @@
     return total_count, books
 
 @app.route('/get_books')
-<<<<<<< HEAD
-
-
-=======
->>>>>>> 600893c6
 @swag_from({
     'tags': ['Books'],
     'summary': 'Get books from Project Gutenberg',
@@ -262,7 +255,6 @@
             'items': {'type': 'string'},
             'collectionFormat': 'csv',
             'description': 'Filter by author names (case-insensitive partial match)'
-<<<<<<< HEAD
         },
         {
             'name': 'title',
@@ -329,76 +321,63 @@
 })
 
 
-
-
-
-def get_books():
-    # Get pagination parameters
-    page = request.args.get('page', 1, type=int)
-    per_page = request.args.get('per_page', 25, type=int)
-
-    # Get filter parameters
-    book_ids = request.args.getlist('book_id', type=int)
-    languages = request.args.getlist('language')
-    mime_types = request.args.getlist('mime_type')
-    topics = request.args.getlist('topic')
-    authors = request.args.getlist('author')
-    titles = request.args.getlist('title')
-
-    # Split comma-separated values
-    languages = [lang for langs in languages for lang in langs.split(',')]
-    mime_types = [mime for mimes in mime_types for mime in mimes.split(',')]
-    topics = [topic.strip() for topics_list in topics for topic in topics_list.split(',')]
-    authors = [author.strip() for authors_list in authors for author in authors_list.split(',')]
-    titles = [title.strip() for titles_list in titles for title in titles_list.split(',')]
-
-    # Validate parameters
-    page = max(1, page)
-    per_page = min(max(1, per_page), 100)
-
-    # Get filtered books
-    total_count, books = get_books_from_db(
-        page=page,
-        per_page=per_page,
-        book_ids=book_ids if book_ids else None,
-        languages=languages if languages else None,
-        mime_types=mime_types if mime_types else None,
-        topics=topics if topics else None,
-        authors=authors if authors else None,
-        titles=titles if titles else None
-    )
-
-    # Format the books data
-    formatted_books = []
-    for book in books:
-        formatted_book = {
-            'title': book['title'],
-            'gutenberg_id': book['gutenberg_id'],
-            'author': book['author_info'],
-            'language': book['language'],
-            'subjects': [s.strip() for s in book['subjects'].split(',')] if book['subjects'] else [],
-            'bookshelves': [b.strip() for b in book['bookshelves'].split(',')] if book['bookshelves'] else [],
-            'download_links': book['download_links'] if book['download_links'] else []
-        }
-        formatted_books.append(formatted_book)
-
-    # Calculate pagination metadata
-    total_pages = (total_count + per_page - 1) // per_page
-    has_next = page < total_pages
-    has_prev = page > 1
-
-    response_data = {
-        'total_books': total_count,
-        'books': formatted_books,
-        'filters_applied': {
-            'book_ids': book_ids if book_ids else None,
-            'languages': languages if languages else None,
-            'mime_types': mime_types if mime_types else None,
-            'topics': topics if topics else None,
-            'authors': authors if authors else None,
-            'titles': titles if titles else None
-=======
->>>>>>> 600893c6
+@swag_from({
+    'tags': ['Books'],
+    'summary': 'Get books from Project Gutenberg',
+    'parameters': [
+        {
+            'name': 'page',
+            'in': 'query',
+            'type': 'integer',
+            'default': 1,
+            'description': 'Page number'
+        },
+        {
+            'name': 'per_page',
+            'in': 'query',
+            'type': 'integer',
+            'default': 25,
+            'description': 'Items per page (max 100)'
+        },
+        {
+            'name': 'book_id',
+            'in': 'query',
+            'type': 'array',
+            'items': {'type': 'integer'},
+            'collectionFormat': 'csv',
+            'description': 'Filter by Gutenberg book IDs'
+        },
+        {
+            'name': 'language',
+            'in': 'query',
+            'type': 'array',
+            'items': {'type': 'string'},
+            'collectionFormat': 'csv',
+            'description': 'Filter by language codes (e.g., en,fr)'
+        },
+        {
+            'name': 'mime_type',
+            'in': 'query',
+            'type': 'array',
+            'items': {'type': 'string'},
+            'collectionFormat': 'csv',
+            'description': 'Filter by mime types'
+        },
+        {
+            'name': 'topic',
+            'in': 'query',
+            'type': 'array',
+            'items': {'type': 'string'},
+            'collectionFormat': 'csv',
+            'description': 'Filter by topics (searches both subjects and bookshelves)'
+        },
+        {
+            'name': 'author',
+            'in': 'query',
+            'type': 'array',
+            'items': {'type': 'string'},
+            'collectionFormat': 'csv',
+            'description': 'Filter by author names (case-insensitive partial match)'
         },
         {
             'name': 'title',
@@ -463,6 +442,11 @@
         }
     }
 })
+
+
+
+
+
 def get_books():
     try:
         # Get and validate pagination parameters
@@ -559,11 +543,6 @@
         }), 200  # Return 200 even for empty results
 
 @app.route('/')
-<<<<<<< HEAD
-
-
-=======
->>>>>>> 600893c6
 @swag_from({
     'tags': ['Health Check'],
     'summary': 'API health check and database connection test',
@@ -582,10 +561,7 @@
         }
     }
 })
-<<<<<<< HEAD
-
-=======
->>>>>>> 600893c6
+
 def index():
         DATABASE_URL = os.environ.get('DATABASE_URL')
         if not DATABASE_URL:
